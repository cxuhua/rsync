package rsync

import (
	"bytes"
	"crypto/md5"
	"encoding/hex"
	"errors"
	"fmt"
	"hash"
	"hash/adler32"
	"io"
	"os"
	"strings"
)

const (
	DefaultBlockSize = 1024
)

type HashBlock struct {
	Idx int            //last block size
	H1  uint16         //adler32 low  = (hash & 0xFFFF)
	H2  uint16         //adler32 high = ((hash > 16) & 0xFFFF)
	H3  [md5.Size]byte //md5 sum
	Len int64          //block data len
	Off int64          //block offset
}

func (this HashBlock) String() string {
	return fmt.Sprintf("IDX=%d H1=%.4X H2=%.4X H3=%s Len=%d Off=%d", this.Idx, this.H1, this.H2, hex.EncodeToString(this.H3[:]), this.Len, this.Off)
}

func HashBlockEqual(b1 HashBlock, b2 HashBlock) bool {
	if b1.H1 != b2.H1 {
		return false
	}
	if b2.H2 != b2.H2 {
		return false
	}
	return bytes.Equal(b1.H3[:], b2.H3[:])
}

type HashInfo struct {
	Blocks    []HashBlock //block info
	MD5       []byte      //file md5
	BlockSize int         //block size
}

type HashMap map[uint16][]HashBlock

func (this HashMap) PassH1(h uint32) (int, bool) {
	h1 := uint16(h & 0xFFFF)
	hs, ok := this[h1]
	if !ok {
		return 0, false
	}
	for _, v := range hs {
		if v.H1 == h1 {
			return v.Idx, true
		}
	}
	return 0, false
}

func (this HashMap) PassH2(h uint32) (int, bool) {
	h1 := uint16(h & 0xFFFF)
	h2 := uint16((h >> 16) & 0xFFFF)
	hs, ok := this[h1]
	if !ok {
		return 0, false
	}
	for _, v := range hs {
		if v.H1 == h1 && v.H2 == h2 {
			return v.Idx, true
		}
	}
	return 0, false
}

func (this HashMap) PassH3(h uint32, mv [md5.Size]byte) (int, bool) {
	h1 := uint16(h & 0xFFFF)
	h2 := uint16((h >> 16) & 0xFFFF)
	hs, ok := this[h1]
	if !ok {
		return 0, false
	}
	for _, v := range hs {
		if v.H1 == h1 && v.H2 == h2 && bytes.Equal(v.H3[:], mv[:]) {
			return v.Idx, true
		}
	}
	return 0, false
}

func (this *HashInfo) GetMap() HashMap {
	m := HashMap{}
	for _, v := range this.Blocks {
		hs, ok := m[v.H1]
		if !ok {
			hs = []HashBlock{}
			m[v.H1] = hs
		}
		hs = append(hs, v)
	}
	return m
}

type FileReader struct {
	File *os.File
	Size int
	Buf  *bytes.Buffer
	Hash hash.Hash
}

func (this *FileReader) Read(offset int64) ([]byte, error) {
	one := []byte{0}
	n, err := this.Buf.Read(one)
	if err == nil && n == 1 {
		return one, nil
	}
	if _, err := this.File.Seek(offset, io.SeekStart); err != nil {
		return nil, err
	}
	buf := make([]byte, this.Size)
	if num, err := this.File.Read(buf); err != nil {
		return nil, err
	} else if _, err := this.Buf.Write(buf[:num]); err != nil {
		return nil, err
	} else if _, err := this.Hash.Write(buf[:num]); err != nil {
		return nil, err
	}
	n, err = this.Buf.Read(one)
	if err == nil && n == 1 {
		return one, nil
	}
	return nil, io.EOF
}

func NewFileReader(f *os.File, siz int) *FileReader {
	if f == nil {
		panic(errors.New("f nil"))
	}
	c := &FileReader{}
	c.Hash = md5.New()
	c.File = f
	c.Buf = &bytes.Buffer{}
	c.Size = siz
	return c
}

type FileHashInfo struct {
	Info      *HashInfo   //hash info from computer
	Path      string      //file path
	File      *os.File    //if file opened
	Blocks    []HashBlock //block info
	Count     int64       //block count
	MD5       []byte      //file md5
	BlockSize int         //block size
	FileSize  int64       //file size
}

func (this *FileHashInfo) GetHashInfo() *HashInfo {
<<<<<<< HEAD
	return &HashInfo{
=======
	ret := &HashInfo{
>>>>>>> 10717a00
		Blocks:    this.Blocks,
		MD5:       this.MD5,
		BlockSize: this.BlockSize,
	}
<<<<<<< HEAD
=======
	sort.Slice(ret.Blocks, func(i, j int) bool {
		if ret.Blocks[i].H1 == ret.Blocks[j].H1 {
			return ret.Blocks[i].H2 < ret.Blocks[j].H2
		}
		return ret.Blocks[i].H1 < ret.Blocks[j].H1
	})
	return ret
>>>>>>> 10717a00
}

const (
	AnalyseTypeOpen  = 1 << 0 //off=filesize
	AnalyseTypeData  = 1 << 1 //data
	AnalyseTypeIndex = 1 << 2 //index
	AnalyseTypeClose = 1 << 3 //hash
)

type AnalyseInfo struct {
	HashFile *FileHashInfo //file info
	Index    int           // >= 0 map to blocks
	Off      int64
	Data     []byte // len > 0 has new data
	Type     int    // &1  idx start, = &2 computer stop &4 = data
	Hash     []byte
}

func (this *FileHashInfo) CheckPass(mp HashMap, buf []byte, h12 uint32) int {
	o, b := mp.PassH1(h12)
	if !b {
		return -1
	}
	o, b = mp.PassH2(h12)
	if !b {
		return -2
	}
	h3 := md5.Sum(buf)
	o, b = mp.PassH3(h12, h3)
	if !b {
		return -3
	}
	return this.Info.Blocks[o].Idx
}

func (this *FileHashInfo) Analyse(fn func(info *AnalyseInfo) error) error {
	if this.Info == nil {
		return errors.New("info nil")
	}
	if this.File == nil {
		return errors.New("file not open")
	}
	info := &AnalyseInfo{HashFile: this}
	info.Type = AnalyseTypeOpen
	info.Off = this.FileSize
	if err := fn(info); err != nil {
		return err
	}
	mp := this.Info.GetMap()
	rbuf := bytes.NewBuffer(nil)
	wbuf := bytes.NewBuffer(nil)
	adler := adler32.New()
	file := NewFileReader(this.File, this.BlockSize)
	for foff := int64(0); foff < this.FileSize; foff++ {
		if one, err := file.Read(foff); err != nil {
			return err
		} else if _, err := rbuf.Write(one); err != nil {
			return err
		} else if _, err := adler.Write(one); err != nil {
			return err
		} else if idx := this.CheckPass(mp, rbuf.Bytes(), adler.Sum32()); idx >= 0 {
			adler.Reset()
			info := &AnalyseInfo{HashFile: this}
			info.Type = AnalyseTypeIndex
			info.Index = idx
			if wbuf.Len() > 0 {
				info.Data = wbuf.Bytes()
				info.Type |= AnalyseTypeData
			}
			info.Off = foff - int64(wbuf.Len()+rbuf.Len()-1)
			if err := fn(info); err != nil {
				return err
			}
			wbuf.Reset()
			rbuf.Reset()
			continue
		}
		if rbuf.Len() >= this.BlockSize {
			one := []byte{0}
			adler.Reset()
			if num, err := rbuf.Read(one); err != nil {
				return err
			} else if _, err := wbuf.Write(one[:num]); err != nil {
				return err
			}
			foff -= int64(this.BlockSize - 1)
			rbuf.Reset()
		}
		if wbuf.Len() >= this.BlockSize {
			info := &AnalyseInfo{HashFile: this}
			info.Type = AnalyseTypeData
			info.Data = wbuf.Bytes()
			info.Off = foff - int64(wbuf.Len()-1)
			if err := fn(info); err != nil {
				return err
			}
			wbuf.Reset()
		}
	}
	if _, err := wbuf.Write(rbuf.Bytes()); err != nil {
		return err
	}
	info = &AnalyseInfo{HashFile: this}
	info.Type = AnalyseTypeClose
	info.Hash = file.Hash.Sum(nil)
	if wbuf.Len() > 0 {
		info.Type |= AnalyseTypeData
		info.Data = wbuf.Bytes()
		info.Off = this.FileSize - int64(wbuf.Len())
	}
	return fn(info)
}

func (this *FileHashInfo) Open(hi *HashInfo) error {
	this.Info = hi
	if this.Info != nil {
		this.BlockSize = hi.BlockSize
	}
	if this.BlockSize == 0 {
		return errors.New("block size error")
	}
	fs, err := os.Stat(this.Path)
	if err != nil {
		return fmt.Errorf("file stat error: %v", err)
	}
	this.FileSize = fs.Size()
	if this.FileSize == 0 {
		return errors.New("file size == 0")
	}
	if this.FileSize%int64(this.BlockSize) == 0 {
		this.Count = (this.FileSize / int64(this.BlockSize))
	} else {
		this.Count = (this.FileSize / int64(this.BlockSize)) + 1
	}
	fd, err := os.OpenFile(this.Path, os.O_RDONLY, 0)
	if err != nil {
		return fmt.Errorf("open file error: %v", err)
	}
	this.File = fd
	return nil
}

func (this *FileHashInfo) Full() error {
	if this.File == nil {
		return errors.New("file not open")
	}
	fmd5 := md5.New()
	buf := make([]byte, this.BlockSize)
	pos := int64(0)
	for i := int64(0); i < this.Count; i++ {
		hb := HashBlock{}
		if _, err := this.File.Seek(pos, io.SeekStart); err != nil {
			return fmt.Errorf("seek file error: %v", err)
		}
		rsiz, err := this.File.Read(buf)
		if err != nil {
			return fmt.Errorf("read file error: %v", err)
		}
		dat := buf[:rsiz]
		fmd5.Write(dat)
		acs := adler32.Checksum(dat)
		hb.Idx = int(i)
		hb.Len = int64(rsiz)
		hb.Off = pos
		hb.H1 = uint16((acs & 0xFFFF))
		hb.H2 = uint16(((acs >> 16) & 0xFFFF))
		hb.H3 = md5.Sum(dat)
		this.Blocks = append(this.Blocks, hb)
		pos += int64(rsiz)
	}
	this.MD5 = fmd5.Sum(nil)
	return nil
}

func (this *FileHashInfo) Close() {
	if this.File != nil {
		this.File.Close()
		this.File = nil
	}
}

func (this *FileHashInfo) String() string {
	s := []string{"\n", this.Path}
	for i, v := range this.Blocks {
		s = append(s, fmt.Sprintf("%.5d: %s", i, v.String()))
	}
	s = append(s, fmt.Sprintf("File MD5=%s SIZE=%d COUNT=%d", hex.EncodeToString(this.MD5), this.FileSize, this.Count))
	return strings.Join(s, "\n")
}

func NewFileHashInfo(file string, bsiz ...int) *FileHashInfo {
	siz := DefaultBlockSize
	if len(bsiz) > 0 {
		siz = bsiz[0]
	}
	return &FileHashInfo{
		Blocks:    []HashBlock{},
		BlockSize: siz,
		Path:      file,
	}
}<|MERGE_RESOLUTION|>--- conflicted
+++ resolved
@@ -160,25 +160,11 @@
 }
 
 func (this *FileHashInfo) GetHashInfo() *HashInfo {
-<<<<<<< HEAD
 	return &HashInfo{
-=======
-	ret := &HashInfo{
->>>>>>> 10717a00
 		Blocks:    this.Blocks,
 		MD5:       this.MD5,
 		BlockSize: this.BlockSize,
 	}
-<<<<<<< HEAD
-=======
-	sort.Slice(ret.Blocks, func(i, j int) bool {
-		if ret.Blocks[i].H1 == ret.Blocks[j].H1 {
-			return ret.Blocks[i].H2 < ret.Blocks[j].H2
-		}
-		return ret.Blocks[i].H1 < ret.Blocks[j].H1
-	})
-	return ret
->>>>>>> 10717a00
 }
 
 const (
