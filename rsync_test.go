package rsync

import (
	"log"
	"testing"
)

func TestBuffer(t *testing.T) {
<<<<<<< HEAD
	b := bytes.NewBuffer(nil)
	b.Write([]byte{1, 2, 3})
	b.Read([]byte{0})
	log.Println(b.Bytes())
	b.Write([]byte{4})
	log.Println(b.Bytes())
=======

	b := HashBlock{}
	b.H3[0] = 1
	b.H3[1] = 2
	b.H3[2] = 3
	b.H3[3] = 4

	c := b

	log.Println(c)

	b.H3[0] = 0

	log.Println(c)
>>>>>>> 10717a00
}

func TestAnalyse(t *testing.T) {
	dst := "dst.txt"
<<<<<<< HEAD
	df := NewFileHashInfo(10, dst)
=======
	df := NewFileHashInfo(dst)
>>>>>>> 10717a00
	if err := df.Open(nil); err != nil {
		panic(err)
	}
	defer df.Close()
	if err := df.Full(); err != nil {
		panic(err)
	}

	hi := df.GetHashInfo()
	log.Println(hi)

	src := "src.txt"
	sf := NewFileHashInfo(src, hi.BlockSize)
	if err := sf.Open(hi); err != nil {
		panic(err)
	}
	defer sf.Close()
	if err := sf.Analyse(func(info *AnalyseInfo) error {
		log.Println("idx = ", info.Index, "data = ", len(info.Data), "hash= ", info.Hash, "off = ", info.Off, " type = ", info.Type)
		return nil
	}); err != nil {
		panic(err)
	}
}<|MERGE_RESOLUTION|>--- conflicted
+++ resolved
@@ -5,39 +5,9 @@
 	"testing"
 )
 
-func TestBuffer(t *testing.T) {
-<<<<<<< HEAD
-	b := bytes.NewBuffer(nil)
-	b.Write([]byte{1, 2, 3})
-	b.Read([]byte{0})
-	log.Println(b.Bytes())
-	b.Write([]byte{4})
-	log.Println(b.Bytes())
-=======
-
-	b := HashBlock{}
-	b.H3[0] = 1
-	b.H3[1] = 2
-	b.H3[2] = 3
-	b.H3[3] = 4
-
-	c := b
-
-	log.Println(c)
-
-	b.H3[0] = 0
-
-	log.Println(c)
->>>>>>> 10717a00
-}
-
 func TestAnalyse(t *testing.T) {
 	dst := "dst.txt"
-<<<<<<< HEAD
-	df := NewFileHashInfo(10, dst)
-=======
 	df := NewFileHashInfo(dst)
->>>>>>> 10717a00
 	if err := df.Open(nil); err != nil {
 		panic(err)
 	}
