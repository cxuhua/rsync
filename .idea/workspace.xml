<?xml version="1.0" encoding="UTF-8"?>
<project version="4">
  <component name="ChangeListManager">
    <list default="true" id="15f1a762-2e5f-4e8c-916a-eb9d90048f67" name="Default Changelist" comment="">
<<<<<<< HEAD
      <change afterPath="$PROJECT_DIR$/transport.go" afterDir="false" />
      <change beforePath="$PROJECT_DIR$/.idea/workspace.xml" beforeDir="false" afterPath="$PROJECT_DIR$/.idea/workspace.xml" afterDir="false" />
=======
      <change beforePath="$PROJECT_DIR$/.idea/workspace.xml" beforeDir="false" afterPath="$PROJECT_DIR$/.idea/workspace.xml" afterDir="false" />
      <change beforePath="$PROJECT_DIR$/dst.txt" beforeDir="false" afterPath="$PROJECT_DIR$/dst.txt" afterDir="false" />
>>>>>>> 10717a00
      <change beforePath="$PROJECT_DIR$/rsync.go" beforeDir="false" afterPath="$PROJECT_DIR$/rsync.go" afterDir="false" />
      <change beforePath="$PROJECT_DIR$/rsync_test.go" beforeDir="false" afterPath="$PROJECT_DIR$/rsync_test.go" afterDir="false" />
      <change beforePath="$PROJECT_DIR$/src.txt" beforeDir="false" afterPath="$PROJECT_DIR$/src.txt" afterDir="false" />
    </list>
    <option name="SHOW_DIALOG" value="false" />
    <option name="HIGHLIGHT_CONFLICTS" value="true" />
    <option name="HIGHLIGHT_NON_ACTIVE_CHANGELIST" value="false" />
    <option name="LAST_RESOLUTION" value="IGNORE" />
  </component>
  <component name="FileTemplateManagerImpl">
    <option name="RECENT_TEMPLATES">
      <list>
        <option value="Go File" />
      </list>
    </option>
  </component>
  <component name="GOROOT" path="C:\Go" />
  <component name="Git.Settings">
    <option name="RECENT_GIT_ROOT_PATH" value="$PROJECT_DIR$" />
  </component>
  <component name="ProjectId" id="1QfoHEADTgIEJzPfpo6otdJzvW2" />
  <component name="ProjectViewState">
    <option name="hideEmptyMiddlePackages" value="true" />
    <option name="showExcludedFiles" value="true" />
    <option name="showLibraryContents" value="true" />
  </component>
  <component name="PropertiesComponent">
    <property name="ASKED_SHARE_PROJECT_CONFIGURATION_FILES" value="true" />
    <property name="DefaultGoTemplateProperty" value="Go File" />
    <property name="SHARE_PROJECT_CONFIGURATION_FILES" value="true" />
    <property name="WebServerToolWindowFactoryState" value="false" />
    <property name="go.import.settings.migrated" value="true" />
    <property name="go.sdk.automatically.set" value="true" />
    <property name="last_opened_file_path" value="$PROJECT_DIR$" />
    <property name="node.js.detected.package.eslint" value="true" />
    <property name="node.js.detected.package.tslint" value="true" />
    <property name="node.js.path.for.package.eslint" value="project" />
    <property name="node.js.path.for.package.tslint" value="project" />
    <property name="node.js.selected.package.eslint" value="(autodetect)" />
    <property name="node.js.selected.package.tslint" value="(autodetect)" />
    <property name="nodejs_interpreter_path.stuck_in_default_project" value="undefined stuck path" />
    <property name="nodejs_npm_path_reset_for_default_project" value="true" />
    <property name="nodejs_package_manager_path" value="npm" />
    <property name="settings.editor.selected.configurable" value="editor.preferences.smartKeys" />
  </component>
  <component name="RunDashboard">
    <option name="ruleStates">
      <list>
        <RuleState>
          <option name="name" value="ConfigurationTypeDashboardGroupingRule" />
        </RuleState>
        <RuleState>
          <option name="name" value="StatusDashboardGroupingRule" />
        </RuleState>
      </list>
    </option>
  </component>
  <component name="RunManager" selected="Go Test.TestAnalyse in rsync">
    <configuration name="TestAnalyse in rsync" type="GoTestRunConfiguration" factoryName="Go Test" temporary="true" nameIsGenerated="true">
      <module name="rsync" />
      <working_directory value="$PROJECT_DIR$" />
      <framework value="gotest" />
      <kind value="PACKAGE" />
      <package value="rsync" />
      <directory value="$PROJECT_DIR$/" />
      <filePath value="$PROJECT_DIR$/" />
      <pattern value="^TestAnalyse$" />
      <method v="2" />
    </configuration>
    <configuration name="TestBuffer in rsync" type="GoTestRunConfiguration" factoryName="Go Test" temporary="true" nameIsGenerated="true">
      <module name="rsync" />
      <working_directory value="$PROJECT_DIR$" />
      <framework value="gotest" />
      <kind value="PACKAGE" />
      <package value="rsync" />
      <directory value="$PROJECT_DIR$/" />
      <filePath value="$PROJECT_DIR$/" />
      <pattern value="^TestBuffer$" />
      <method v="2" />
    </configuration>
    <recent_temporary>
      <list>
        <item itemvalue="Go Test.TestAnalyse in rsync" />
        <item itemvalue="Go Test.TestBuffer in rsync" />
      </list>
    </recent_temporary>
  </component>
  <component name="TypeScriptGeneratedFilesManager">
    <option name="version" value="1" />
  </component>
  <component name="Vcs.Log.Tabs.Properties">
    <option name="TAB_STATES">
      <map>
        <entry key="MAIN">
          <value>
            <State>
              <option name="COLUMN_ORDER" />
            </State>
          </value>
        </entry>
      </map>
    </option>
  </component>
  <component name="VgoProject">
    <integration-enabled>true</integration-enabled>
    <proxy>https://goproxy.io,direct</proxy>
  </component>
  <component name="WindowStateProjectService">
    <state x="414" y="176" key="#com.intellij.execution.impl.EditConfigurationsDialog" />
    <state x="414" y="176" key="#com.intellij.execution.impl.EditConfigurationsDialog/1920.1080/1920.1080" />
    <state width="1877" height="226" key="GridCell.Tab.0.bottom" />
    <state width="1877" height="226" key="GridCell.Tab.0.bottom/1920.1080/1920.1080" />
    <state width="1877" height="226" key="GridCell.Tab.0.center" />
    <state width="1877" height="226" key="GridCell.Tab.0.center/1920.1080/1920.1080" />
    <state width="1877" height="226" key="GridCell.Tab.0.left" />
    <state width="1877" height="226" key="GridCell.Tab.0.left/1920.1080/1920.1080" />
    <state width="1877" height="226" key="GridCell.Tab.0.right" />
    <state width="1877" height="226" key="GridCell.Tab.0.right/1920.1080/1920.1080" />
    <state x="813" y="44" key="SettingsEditor" />
    <state x="813" y="44" key="SettingsEditor/1920.1080/1920.1080" />
  </component>
  <component name="com.intellij.coverage.CoverageDataManagerImpl">
    <SUITE FILE_PATH="coverage/rsync$TestGetFileHashBlock_in_rsync.out" NAME="TestGetFileHashBlock in rsync Coverage Results" MODIFIED="1568199495844" SOURCE_PROVIDER="com.intellij.coverage.DefaultCoverageFileProvider" RUNNER="GoCoverage" COVERAGE_BY_TEST_ENABLED="false" COVERAGE_TRACING_ENABLED="false" />
  </component>
</project><|MERGE_RESOLUTION|>--- conflicted
+++ resolved
@@ -2,17 +2,11 @@
 <project version="4">
   <component name="ChangeListManager">
     <list default="true" id="15f1a762-2e5f-4e8c-916a-eb9d90048f67" name="Default Changelist" comment="">
-<<<<<<< HEAD
-      <change afterPath="$PROJECT_DIR$/transport.go" afterDir="false" />
       <change beforePath="$PROJECT_DIR$/.idea/workspace.xml" beforeDir="false" afterPath="$PROJECT_DIR$/.idea/workspace.xml" afterDir="false" />
-=======
-      <change beforePath="$PROJECT_DIR$/.idea/workspace.xml" beforeDir="false" afterPath="$PROJECT_DIR$/.idea/workspace.xml" afterDir="false" />
-      <change beforePath="$PROJECT_DIR$/dst.txt" beforeDir="false" afterPath="$PROJECT_DIR$/dst.txt" afterDir="false" />
->>>>>>> 10717a00
       <change beforePath="$PROJECT_DIR$/rsync.go" beforeDir="false" afterPath="$PROJECT_DIR$/rsync.go" afterDir="false" />
       <change beforePath="$PROJECT_DIR$/rsync_test.go" beforeDir="false" afterPath="$PROJECT_DIR$/rsync_test.go" afterDir="false" />
-      <change beforePath="$PROJECT_DIR$/src.txt" beforeDir="false" afterPath="$PROJECT_DIR$/src.txt" afterDir="false" />
     </list>
+    <option name="EXCLUDED_CONVERTED_TO_IGNORED" value="true" />
     <option name="SHOW_DIALOG" value="false" />
     <option name="HIGHLIGHT_CONFLICTS" value="true" />
     <option name="HIGHLIGHT_NON_ACTIVE_CHANGELIST" value="false" />
@@ -25,7 +19,7 @@
       </list>
     </option>
   </component>
-  <component name="GOROOT" path="C:\Go" />
+  <component name="GOROOT" path="/usr/local/go" />
   <component name="Git.Settings">
     <option name="RECENT_GIT_ROOT_PATH" value="$PROJECT_DIR$" />
   </component>
